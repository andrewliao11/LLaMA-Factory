--- conflicted
+++ resolved
@@ -35,32 +35,12 @@
         forbidden_modules.add("output_layer")
     elif model_type == "internlm2":
         forbidden_modules.add("output")
-<<<<<<< HEAD
-    elif model_type in ["llava", "llava_next", "llava_next_video", "mllama", "paligemma", "video_llava"]:
-        forbidden_modules.add("multi_modal_projector")
-    elif model_type == "qwen2_vl":
-        forbidden_modules.add("merger")
-
-    if freeze_vision_tower:
-        if model_type == "mllama":
-            forbidden_modules.add("vision_model")
-        elif model_type == "qwen2_vl":
-            forbidden_modules.add("visual")
-        elif model_type in ["minicpmv"]:
-            forbidden_modules.add("vpm")
-            forbidden_modules.add("apm")
-            forbidden_modules.add("resampler")
-            forbidden_modules.add("tts")
-        else:
-            forbidden_modules.add("vision_tower")
-=======
 
     if model_type in COMPOSITE_MODELS:
         forbidden_modules.add(COMPOSITE_MODELS[model_type].projector_key)
 
     if freeze_vision_tower and model_type in COMPOSITE_MODELS:
         forbidden_modules.update(COMPOSITE_MODELS[model_type].vision_model_keys)
->>>>>>> 93cc1f16
 
     module_names = set()
     for name, module in model.named_modules():
