--- conflicted
+++ resolved
@@ -130,11 +130,7 @@
     """
     model_type = getattr(config, "model_type", None)
     forbidden_modules = set()
-<<<<<<< HEAD
-    if model_type in ["llava", "paligemma", "pixtral"]:
-=======
-    if model_type in ["llava", "llava_next", "llava_next_video", "paligemma", "video_llava"]:
->>>>>>> c7b334e6
+    if model_type in ["llava", "llava_next", "llava_next_video", "paligemma", "pixtral", "video_llava"]:
         if finetuning_args.freeze_vision_tower:
             forbidden_modules.add("vision_tower")
             forbidden_modules.add("vision_encoder")
@@ -163,11 +159,7 @@
             image_seqlen += 1
     elif model_type == "paligemma":
         image_seqlen = config.vision_config.num_image_tokens
-<<<<<<< HEAD
-    elif model_type in ["qwen2_vl", "pixtral"]:  # variable length
-=======
     else:
->>>>>>> c7b334e6
         image_seqlen = -1
 
     return image_seqlen
